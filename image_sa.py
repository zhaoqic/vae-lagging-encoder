--- conflicted
+++ resolved
@@ -328,11 +328,7 @@
 
     if args.eval:
         print('begin evaluation')
-<<<<<<< HEAD
-        kl_weight = 1.0
-=======
         kl_weight = 1.
->>>>>>> 0354ca4d
         test_loader = torch.utils.data.DataLoader(test_data, batch_size=args.batch_size, shuffle=True)
         vae.load_state_dict(torch.load(args.load_path))
         calc_iwnll(vae, test_loader, meta_optimizer, args)
